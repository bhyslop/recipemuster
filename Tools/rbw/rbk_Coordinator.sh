--- conflicted
+++ resolved
@@ -73,22 +73,8 @@
 
     # Foundry commands
     rbw-fB)  exec "$RBK_SCRIPT_DIR/rbf_cli.sh" rbf_build  $z_args ;;
-<<<<<<< HEAD
     rbw-fD)  exec "$RBK_SCRIPT_DIR/rbf_cli.sh" rbf_delete $z_args ;;
-    rbw-fS)  exec "$RBK_SCRIPT_DIR/rbf_cli.sh" rbf_study  $z_args ;;
     rbw-il)  exec "$RBK_SCRIPT_DIR/rbf_cli.sh" rbf_list   $z_args ;;
-
-    # Help/documentation commands
-    rbw-him)
-      rbk_show  "Routing to rbf_cli.sh (help)"
-      exec "$RBK_SCRIPT_DIR/rbf_cli.sh" $z_args
-      ;;
-    rbw-hga)
-      rbk_show  "Routing to rbga_cli.sh (help)"
-      exec "$RBK_SCRIPT_DIR/rbga_cli.sh" $z_args
-      ;;
-=======
->>>>>>> 7e06111f
 
     # Unknown command
     *)

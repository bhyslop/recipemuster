# Itches

## rbags-retriever-spec
Specify rbtgo_retriever_create and rbtgo_image_retrieve in RBAGS.

## rbags-validation-run
End-to-end test of remote build with real infrastructure.

## rbags-payor-spec-review
Verify rbtgo_payor_establish/refresh spec matches rbgm_ManualProcedures.sh.

## rbags-payor-guide-links
Improve link transparency in payor_establish guide: either display full URL under link text or make link text descriptive/project-specific rather than generic. Consider BUC configuration option to control whether links render as clickable or show expanded text.

### Problem

Links in documentation guides (e.g., payor_establish) are often generic and hide the actual URL. This reduces transparency and makes it hard to verify where links point.

### Options

1. **Full URL underneath**: Display as `[link text](full-url-shown-below)` with URL visible below link
2. **Descriptive text**: Use specific link text like `[GCP IAM Service Account Documentation for payor-project](url)` instead of generic `[documentation](url)`
3. **Configurable rendering**: Add BUC option to choose between clickable and expanded formats per document

### Context

Identified while reviewing payor_establish guide during RBAGS manual procedure specification work.

## rbags-api-audit
Verify remaining RBAGS operations against GCP REST API docs (depot_create, depot_destroy, retriever_create).

## axo-relevel
The axo_ (Axial Operation) category has accumulated disparate concepts:

1. **Operation execution types** (original intent): command, guide, pattern, sequence
2. **Identity concepts**: role, identity, actor
3. **Configuration infrastructure**: regime, slot, assignment
4. **Dependencies**: dependency

### Proposed First Step
Sort all axo_ attribute mappings into coherent subgroups to understand the natural clustering before deciding on category splits.

### Options to Consider
- Keep axo_ as broad "operational infrastructure"
- Split identity concepts to new prefix (axi_ is taken for Interface)
- Move regime/slot to axr_ (structural parallel with record/member)
- New category for configuration concepts

### Context
Emerged during RBAGS AXL voicing heat, session 2025-12-23.

## crg-to-cmk
Consider adding CRG (Configuration Regime Requirements) to concept-model-kit.md as a sibling pattern to MCM. CRG is a meta-specification for defining configuration regimes - reusable across projects, not Recipe Bottle specific.

Reference: lenses/crg-CRR-ConfigRegimeRequirements.adoc

## cmk-rust-normalizer
Replace LLM-based MCM normalizer with a deterministic Rust CLI tool.

### Motivation

The sonnet-based cmsa-normalizer agent has proven unreliable:
- Skips Phase 2, incorrectly claims "already well-formatted"
- Uses column 31 instead of 30 (violates MCM "multiples of 10" rule)
- Mis-sorts alphabetically (put STOP before CAUTION)
- Broke inline backtick content until explicit rules added
- Non-deterministic - different results each run

MCM normalization is fundamentally mechanical/deterministic - exactly what traditional programs excel at.

### Rust Advantages

- **Deterministic**: Same input → same output, every time
- **Testable**: Unit tests for each rule, regression tests for edge cases
- **Zero runtime**: Static binary, no Python venv complexity
- **Stable**: Edition 2021 + Cargo.lock = compiles unchanged for years
- **Fast**: Milliseconds vs API round-trips

### Architecture

**Data structure**: `Vec<String>` with "build new output" pattern (don't mutate in place)

```rust
let mut output = Vec::new();
for line in input_lines {
    if needs_splitting(&line) {
        for fragment in split_around_terms(&line) {
            output.push(fragment);
        }
    } else {
        output.push(line);
    }
}
```

**Multi-pass structure**:
```rust
enum Block {
    MappingSection(Vec<CategoryGroup>),
    CodeFence(Vec<String>),      // Opaque, pass through
    Prose(Vec<String>),          // Apply term isolation
    SectionHeader(String),       // Opaque
}
```

**Dependencies**: Pure std library preferred (zero external deps). Regex crate unnecessary - patterns are simple, and context tracking (backticks, code fences) requires state machines anyway.

### Phase 1: Text Normalization

1. Parse file into blocks (mapping, code fence, prose, headers)
2. For prose blocks, find `{term}` references outside opaque contexts
3. Opaque contexts: backticks, code fences, section headers, list markers, table cells
4. Insert line breaks before/after terms
5. Serialize back to lines

### Phase 2: Mapping Section Normalization

1. Parse `:attr:` lines into `MappingEntry { attr, anchor, display }`
2. Group by category comment headers
3. Sort each group alphabetically by display text
4. Align `<<` to smallest multiple of 10 that fits longest attr in group
5. Serialize with consistent spacing

### CLI Interface

```bash
mcm-normalize <file.adoc>           # normalize in place
mcm-normalize --check <file.adoc>   # exit 1 if changes needed
mcm-normalize --diff <file.adoc>    # show what would change
```

### Success Criteria

- Processes RBAGS correctly (matches manually normalized version)
- Handles MCM spec document correctly
- Unit tests for each opaque context type
- Zero dependencies (pure std)

### Context

Emerged from failed cmsa-normalizer attempts during RBAGS normalization, 2025-12-25. Even sonnet model made systematic errors on this mechanical task.

### LLM Agents Remain Useful For

- Promotion/demotion analysis (semantic understanding)
- Suggesting missing term links (context awareness)
- Validation with repair suggestions

## bvu-bcg-sequencing
Refactor BVU validators to align with BCG module architecture: ensure validation order properly interweaves with kindle initialization sequencing across dependent modules.

### Context

BVU validators (buv_validation.sh) use pre-BCG architecture with wrapper-based parameter indirection and embedded error handling. BCG defines modern module structure with kindle/sentinel boilerplate and clear initialization sequencing.

The challenge is subtle: validation can't happen in isolation—it must coordinate with *when* modules kindle and *which* validators are available at each stage. A module's kindle needs validators already present, but those validators themselves may kindle. The initialization sequence is interdependent.

### Scope

- Map current BVU validator dependencies and kindle requirements
- Identify sequence constraints that affect validation availability
- Refactor validators to integrate with BCG patterns while respecting kindle ordering
- Ensure backward compatibility during transition

## rbtgo-image-retrieve
Design and implement the image retrieval operation - currently has neither spec nor implementation.

### Context

Identified during RBAGS audit (heat jjh-b251225-rbags-manual-proc-spec, 2025-12-25) as one of two missing implementations in the Director-triggered remote build flow.

### Prerequisites

Before implementation:
1. Specify rbtgo_image_retrieve in RBAGS following completeness criteria
2. Verify API calls against GCP REST documentation

### Open Questions

- Which GCP API retrieves container images from Artifact Registry?
- What authentication pattern - Governor RBRA or Director token?
- Output format - tarball, OCI manifest, or streaming pull?
- Destination - local file, pipe to podman, or registry mirror?

### Related

- `rbtgo_trigger_build` - triggers the build that creates images
- `rbtgo_image_delete` - removes images (has implementation in rbf_Foundry.sh)

## rbgm-establish-install-overlap
Remove step 10 from payor_establish guide - it duplicates payor_install procedure.

### Problem

The `rbgm_payor_establish()` procedure ends with step 10 "Install OAuth Credentials" which overlaps with the separate `rbgp_payor_install` operation. This creates:

1. **Duplication**: Same content in two places to maintain
2. **Ambiguity**: Uses internal function name `rbgp_payor_install` rather than tabtarget `rbw-PI.PayorInstall.sh`
3. **Scope creep**: Establishment procedure should end at "download JSON" - installation is a separate operation

### Proposed Fix

1. Remove step 10 from `rbgm_payor_establish()`
2. End with clear handoff: "Proceed to payor_install operation with downloaded JSON file"
3. Reference tabtarget name in handoff, not internal function name

### Context

Identified during cloud-first-light heat, 2025-12-28.

## rbgp-billing-quota-detection
Improve detection and reporting of Cloud Billing quota limit errors in depot_create.

### Problem

When a billing account reaches its quota limit on linked projects, the Cloud Billing API returns HTTP 400 `FAILED_PRECONDITION` with error details buried in a `google.rpc.QuotaFailure` structure. Current error reporting only shows the generic "Precondition check failed" message, making it hard to diagnose the actual cause (quota exceeded vs. other precondition failures).

### Expected Scenario

During depot_create debugging sessions where multiple test depots are created without deletion, the billing account quota limit is reached. This is normal and expected in development—we need developers to quickly recognize and understand the cause rather than debugging a vague "precondition failed" error.

### Proposed Solution

1. Parse the Cloud Billing API error response for `QuotaFailure` details
2. When detected, display a clear diagnostic message: "Cloud billing quota exceeded for account [ACCOUNT_ID]. Clean up unused depot projects or request quota increase."
3. Include link to GCP quota increase support page
4. Exit with a specific error code or flag that distinguishes quota errors from other failures

### Implementation Hints

- Check `rbgu_depot_billing_link_u_resp.json` structure: `error.details[0]["@type"]` equals `"type.googleapis.com/google.rpc.QuotaFailure"`
- Extract account ID from `violations[0].subject` field
- Current code location: `rbgp_Payor.sh` in the depot_create function

### Context

Identified during cloud-first-light heat debugging, 2025-12-28. Test depot creation repeatedly hits billing quota as expected during iterative debugging—better error reporting will save debugging time.

## buc-info-default-visibility
`buc_info()` requires `BUC_VERBOSE >= 1` to print, which is confusing and unexpected. Most expect info-level logging to always display like `warn()` or `die()`. Consider making `buc_info()` always print by default, or improve documentation about this non-standard behavior.

## rbrn-volume-mounts-cleanup
The pluml nameplate has broken/placeholder volume mount configuration with "OUCH NOT ACTUALLY PROPER" comments:
- `RBRN_VOLUME_MOUNTS` points to wrong directory (`RBM-environments-srjcl` instead of pluml)
- `RBRN_UPLINK_ALLOWED_*` values are placeholders for a service that shouldn't need uplink access

Fix these or make volume mounts properly optional in the nameplate validation.

### Context
Identified during dockerize-bashize-proto-bottle heat planning, 2025-12-29.

## rbal-central-bottle-allocation
Centralize port and enclave network allocation across all nameplates to enable concurrent bottle operation.

### Problem

Running multiple bottles simultaneously requires:
1. **Unique ENTRY_PORT_WORKSTATION** - host port conflicts if two bottles claim same port
2. **Non-overlapping ENCLAVE_BASE_IP** - internal network conflicts even more serious

Currently each nameplate independently specifies these values. Developer must manually check all existing nameplates when adding a new one, and there's no enforcement mechanism.

### Solution Direction: Dynamic Allocation Regime

Create `rbal.env` - a "dynamic regime" that is:
- **Managed by tooling** - `rbw-commission`/`rbw-decommission` modify it
- **Checked into git** - changes visible in PRs, part of repo state
- **Authoritative at runtime** - bottles look up their assignments here

Format (bash-sourceable .env):
```bash
# rbal.env - Dynamic Bottle Allocation Regime
# Managed by rbw-commission/rbw-decommission - do not edit manually

# nsproto - commissioned 2025-01-15
RBAL_nsproto_ENTRY_PORT=8001
RBAL_nsproto_ENCLAVE_SLOT=0

# pluml - commissioned 2025-01-20
RBAL_pluml_ENTRY_PORT=8002
RBAL_pluml_ENCLAVE_SLOT=1
```

Where `ENCLAVE_SLOT` derives actual IPs: `10.242.${SLOT}.0/24`, `10.242.${SLOT}.2` (sentry), `10.242.${SLOT}.3` (bottle).

### Nameplate Changes

Move out of nameplate (derived from allocation):
- `RBRN_ENTRY_PORT_WORKSTATION`
- `RBRN_ENCLAVE_BASE_IP`, `RBRN_ENCLAVE_SENTRY_IP`, `RBRN_ENCLAVE_BOTTLE_IP`

Keep in nameplate (policy/intent):
- `RBRN_ENTRY_PORT_COUNT` (0, 1, or maybe 2) - declares need, not value
- `RBRN_ENTRY_PORT_ENCLAVE` - internal port the bottle listens on
- `RBRN_ENCLAVE_NETMASK` - probably always 24, but keep for flexibility

### Commissioning Model

**No separate commission step.** Instead:
1. Every rbw command checks current nameplate inventory against cached commission state
2. Cache lives in station filesystem (not repo) - workstation-local state
3. When mismatch detected (new nameplate, removed nameplate): alarm bells, all commands fail
4. User must explicitly run reconciliation to embrace new commissioning
5. Reconciliation updates both `rbal.env` (repo) and station cache

This means adding a nameplate triggers enforcement automatically on next command.

### Running Bottles Concern

If allocation changes while bottles are running, they're using stale port/network bindings. Options:
- Store allocation hash at bottle start, check on operations
- Marker file indicating "derived state changed"
- Simple documentation: "stop all bottles before reconciliation"
- Reconciliation refuses to proceed if any bottles detected running

Probably start simple (refuse if running) and add sophistication only if needed.

### Decommissioning Question

When a nameplate is removed, what happens to its allocation slot?
- **Preserve forever**: Slot 3 stays reserved even if that moniker is gone (simple, wastes slots)
- **Allow reuse**: Next commission gets the freed slot (complex, could cause confusion if old config lingers)
- **Explicit release**: Decommission marks slot available, but doesn't auto-assign (middle ground)

### Open Questions

1. Exact location of station cache file?
2. What constitutes "bottles running" - check for containers by moniker pattern?
3. Should `RBRN_ENTRY_PORT_COUNT=2` be supported, or just 0/1?
4. Port allocation strategy - sequential from base, or some other scheme?
5. Integration with existing rbw commands - where does the check hook in?

### Context

Long-percolating idea, refined during itch discussion 2025-12-29. Core insight: enclave network allocation is actually the more serious case than ports.

## buk-claude-install
Add Claude Code installation support to BUK, separate from workbench operations.

### Motivation

Some projects using BUK want Claude Code integration; others want to hide Claude sophistication entirely. The Claude setup should be:
- **Separate from workbench** - not bundled into general BUK usage
- **Optional** - projects can use BUK without any Claude awareness
- **Station-aware** - configures permissions for station-specific directories

BUK README already documents the directories well (temp, output, logs, transcript). This itch is purely about Claude Code integration.

### Scope

A distinct installer (not workbench) that:
1. Adds `Read` permissions to `.claude/settings.local.json` for station directories:
   - `BURC_TEMP_ROOT_DIR` (working/scratch)
   - `BURC_OUTPUT_ROOT_DIR` (outputs)
   - `BURS_LOG_DIR` (logs including transcript files)
2. Derives paths from `burc.env` and `burs.env` so permissions match actual configuration
3. Can be skipped entirely in projects that don't want Claude integration

### Naming

Needs a name distinct from "workbench" - perhaps:
- `buk-claude-setup`
- `buci` (BUK Claude Install)
- `buk-ai-install`

### Reference

BUK README "Future Directions" already mentions:
- "Hidden Configuration Workbench" - internal workbench for Claude-specific config
- "Standards Installation & Awareness" - BCG integration with CLAUDE.md

This itch is the concrete first step toward those visions.

### Context

Identified 2025-12-29. Key insight: Claude integration should be opt-in and separable from core BUK.

## buc-context-refactor
Replace global `buc_context` pattern with per-file wrapper functions using `z_locale` variable.

### Problem with Current `buc_context`

The current global context pattern has a fundamental flaw: when a workbench or module dispatches to other files, the context becomes misleading.

**Example:**
- `vslw_workbench.sh` sets `buc_context "${0##*/}"` globally
- Workbench then sources helpers or calls other scripts
- All output displays `vslw_workbench.sh` as source, even when the actual work happens in helper functions or dispatched subcommands
- Debugging output shows wrong file, making it hard to trace where messages originated

The context is determined at entry point, not at the point where output is produced. This violates BCG principle: "Every potential error explicitly handled" at its location.

### Proposed Solution: `z_locale` Wrapper Pattern with Optional Degradation

Each file/module defines local wrappers following BCG `z_*` conventions.

**Pattern with degradation (for portable scripts):**

```bash
z_locale="${0##*/}"

# Detect BUK availability and set up wrappers
if type buc_step >/dev/null 2>&1; then
    # Full BUK available
    z_step() { buc_step "${z_locale}" "$@"; }
    z_info() { buc_info "${z_locale}" "$@"; }
    z_warn() { buc_warn "${z_locale}" "$@"; }
    z_die()  { buc_die "${z_locale}" "$@"; }
else
    # Graceful degradation - minimal functionality
    z_step() { echo "[STEP] $*"; }
    z_info() { echo "[INFO] $*"; }
    z_warn() { echo "[WARN] $*" >&2; }
    z_die()  { echo "[ERROR] $*" >&2; exit 1; }
fi
```

**Pattern without degradation (for internal tooling):**

```bash
z_locale="${0##*/}"

# Fail fast if BUK not available
type buc_step >/dev/null 2>&1 || {
    echo "ERROR: This script requires BUK (Bash Utility Kit)" >&2
    exit 1
}

z_step() { buc_step "${z_locale}" "$@"; }
z_info() { buc_info "${z_locale}" "$@"; }
z_warn() { buc_warn "${z_locale}" "$@"; }
z_die()  { buc_die "${z_locale}" "$@"; }
```

Then call sites become: `z_step "message"` with correct file attribution in output.

**Key advantage of degradation pattern:** Many scripts need nothing but these four operations - no other BUK functions. The degradation pattern reduces dependency to zero for scripts that only use basic output/error handling, making them portable and shareable without requiring full BUK installation.

### Advantages

1. **Accurate attribution** - Each line shows where it actually came from
2. **No global pollution** - Context doesn't leak across dispatch chains
3. **Explicit ownership** - File decides what to call itself
4. **BCG compliant** - Follows `z_*` local variable pattern and "output at source" principle

### Implementation

1. Update `buc_step`, `buc_info`, `buc_warn`, `buc_success`, `buc_die` signatures to accept context as first argument
2. Update `zbuc_print` to use context from argument (keeping gray color)
3. Add `z_locale` boilerplate to every file using BUC
4. Replace all `buc_step "msg"` calls with `z_step "msg"` throughout codebase
5. Remove `buc_context()` function entirely

### Scope

- All workbenches (vslw, buw, cccw, cmw, jjw, rbw)
- All BCG-compliant modules (rbw/ suite, jjk/, cmk/, etc.)
- Likely ~hundreds of call sites

### Trade-offs

- More verbose call sites (worth the accuracy)
- Per-file boilerplate (4 lines, follows standard conventions)
- Large refactor across codebase (but mechanical and low-risk)

### BCG Documentation Update

BCG extensively documents BUC functions and message hierarchy (lines 500-585). When this refactor completes, BCG needs a new section documenting the wrapper pattern:

- Location for pattern: Add after "Integration Patterns" section (lines 546+)
- Content: Document `z_locale` boilerplate and wrapper functions
- Include: Rationale for per-file context over global `buc_context()`
- Cross-reference: Link to BCG's `z_*` naming conventions (line 395)
- Add to decision matrix: When/why to use wrappers vs raw `buc_*` calls

This ensures new code following BCG patterns uses the correct context approach automatically.

### Update: buc_context Works Well for Single-Entry Scripts

Further testing (2025-12-30) revealed that `buc_context` actually works quite well for the common case:

**What works well:**
- Multi-call bash scripts (tabtargets) that set `buc_context "${0##*/}"` at the top
- Each script gets correct attribution in output
- The function at entry point owns all printouts - this is actually good behavior
- Most RBW/BUW tabtargets follow this pattern and work correctly

**Where the problem actually occurs:**
- Only when workbenches source helpers or dispatch to other files mid-execution
- Specifically: sourced utility functions that produce output inherit the caller's context

**Revised assessment:**
The original problem description overstated the issue. The global context pattern is working as designed for the primary use case. The wrapper pattern may still be valuable for complex multi-file dispatch scenarios, but is lower priority than originally thought.

Consider keeping `buc_context` as-is and only addressing the edge cases where sourced files need their own attribution.

### Context

Emerged 2025-12-30 while testing context prefixes on workbenches. Realized global state creates misleading output when dispatching between files.

## rbsdi-instance-constraints
Document INPUT_INSTANCE parameter constraints for director_create and retriever_create operations.

### Missing Documentation

The RBSDI and RBSRC specs require `«INPUT_INSTANCE»` as first argument but don't specify:
1. **Valid values** - What strings are acceptable? Alphanumeric only? Hyphens allowed?
2. **Relationship to depot** - Must it match depot name? Can differ?
3. **Character constraints** - Length limits? GCP service account naming rules apply?
4. **Multiple instances** - Can one depot have multiple directors/retrievers with different instance names?

### Current Usage Pattern

Heat cloud-first-light uses depot name "proto" for keeper depot. The natural instance value would be "proto" to match, creating:
- `rbwd-proto@rbwg-d-proto-251230080456.iam.gserviceaccount.com`

But spec doesn't mandate this relationship.

### Recommended Clarification

Add to RBSDI/RBSRC a normative statement like:
> `«INPUT_INSTANCE»` identifies this service account instance. Typically matches the depot name for single-instance deployments. Must be lowercase alphanumeric with optional hyphens, 1-20 characters.

### Context

Identified during cloud-first-light heat, 2025-12-30, when tabtarget failed with "Instance name required" error.

## rbsdi-sa-prefix-mismatch
Fix RBSDI/RBSRC specs to use actual code prefixes for service account naming.

### Problem

Spec says `rb-director-«INPUT_INSTANCE»` but code uses `rbwd-«INPUT_INSTANCE»`. Same mismatch exists for retriever (`rb-retriever-` vs `rbwr-`).

### Recommendation

Fix the specs to match the code. Rationale:
1. **Consistent 4-char pattern**: Code uses `rbwm` (mason), `rbwr` (retriever), `rbwd` (director)
2. **Deployed infrastructure**: Changing code could orphan existing service accounts
3. **Length efficiency**: `rbwd-proto` (10 chars) vs `rb-director-proto` (17 chars)

### Spec Changes Required

**RBSDI** line 14: `rb-director-«INPUT_INSTANCE»` → `rbwd-«INPUT_INSTANCE»`
**RBSRC**: `rb-retriever-«INPUT_INSTANCE»` → `rbwr-«INPUT_INSTANCE»`

### Context

Identified during cloud-first-light heat, 2025-12-30, while diagnosing director_create tabtarget.

## rbw-tabtarget-nameplate-pattern
Rename RBW tabtargets to use naming patterns that indicate nameplate requirements.

### Problem

Current RBW tabtarget names don't distinguish between:
- Operations that require a nameplate argument (bottle-specific)
- Operations that work at regime/payor level (no nameplate needed)

This makes it hard to:
1. Know which operations need a nameplate before running them
2. Automate validation of tabtarget invocations
3. Provide helpful tab-completion or documentation

### Proposed Solution

Establish naming convention in tabtarget filenames that indicates nameplate requirement:
- `rbw-n«X».«Name».sh` - Requires nameplate (n = nameplate)
- `rbw-«X».«Name».sh` - No nameplate required (current pattern)

Or alternatively, use a different letter code position to indicate the distinction.

### Benefits

- Pattern-based detection enables tooling to validate arguments
- Self-documenting: filename tells you what's needed
- Enables smarter tab-completion and help systems
- Reduces "forgot the nameplate" errors

### Scope

Audit all RBW tabtargets in `tt/rbw-*.sh` and categorize by nameplate requirement, then rename accordingly.

### Context

Identified 2025-12-30 during VSLK workspace reorganization discussion.

<<<<<<< HEAD
## buw-shellcheck-tabtarget
Create a tabtarget to run shellcheck on all bash files in the repository.

### Motivation

Currently no automated way to lint all bash scripts. Manual shellcheck runs are tedious and easy to skip.

### Proposed Implementation

Create `tt/buw-sc.ShellCheck.sh` that:
1. Finds all `*.sh` files in the repo
2. Runs shellcheck on each
3. Reports summary of errors/warnings
4. Exits non-zero if any errors found

### Considerations

- Exclude vendored/external scripts if any
- Consider shellcheck directives file (`.shellcheckrc`) for project-wide settings
- May want separate modes: quick (errors only) vs full (all warnings)
- Integration with CI if/when that exists

### Context

Identified 2025-12-30 during BCG naming cleanup work.

## rbw-billing-visibility
Create tabtarget to display billing info and current costs for depot projects.

### Motivation

During development, depot projects accumulate costs (Cloud Build, Artifact Registry, storage, etc.). Currently no easy way to:
1. See current month's costs for a depot
2. Check if costs are accumulating unexpectedly
3. Quick-link to billing console for detailed breakdown

### Proposed Implementation

Create `tt/rbw-lC.ListCosts.sh` or similar that:
1. Lists all depot projects under the payor billing account
2. For each, shows current month cost (or links to billing)
3. Optionally shows cost trend or alerts for unusual spend

### Options

**Option A: Direct API**
- Use Cloud Billing API to fetch cost data
- Requires billing.viewer permissions
- Shows costs inline in terminal

**Option B: Console Links**
- Generate direct URLs to GCP Billing console for each depot
- Lower permission requirements
- User clicks to see details

**Option C: Hybrid**
- Show summary via API if permissions allow
- Fall back to console links otherwise

### GCP Resources

- Cloud Billing API: `cloudbilling.googleapis.com`
- Billing reports: `console.cloud.google.com/billing/[ACCOUNT_ID]/reports`
- Project billing: `console.cloud.google.com/billing/linkedaccount?project=[PROJECT_ID]`

### Context

Identified 2025-12-30 during depot create/destroy testing where billing quota was hit.

## rbp-planner-digest
Digest `/Users/bhyslop/projects/recipebottle-admin/rbw-RBP-planner.adoc` for heat development. This planning document likely contains important guidance for structuring and executing Recipe Bottle work that should inform how heats are designed and executed.

## podman-regime-support
Add podman support through environment variable-based regime file selection.

### Approach

Create a mechanism to use an environment variable to choose different base regime files, enabling easy reconfiguration between Docker and Podman environments without manually editing configuration files.

### Implementation Steps

1. Design environment variable pattern for selecting base regime (e.g., `RBW_CONTAINER_ENGINE=podman`)
2. Create podman-specific base regime files alongside existing Docker ones
3. Update regime loading logic to switch between regime files based on environment variable
4. Crank all test cases and suites to verify both Docker and Podman configurations work correctly

### Benefits

- Easy switching between container engines without manual config editing
- Clean separation of Docker vs Podman configuration
- Supports testing both engines in same repository
- Enables developer choice of container runtime

## jj-pace-history-transcript
Add pace history transcript at top of heat files to track all paces created during the heat.

### Problem

During heat execution, paces are regularly abandoned, rewritten, or renamed. Currently there's no easy way to see:
- What pace names have already been used
- Which paces were abandoned vs completed
- The evolution of work during the heat

This makes pace naming harder and loses context about what approaches were tried.

### Proposed Solution

Maintain a "Pace Transcript" section at the top of each heat file that lists all paces ever created with their final status:

```markdown
## Pace Transcript

- `initial-setup` - ✓ Finished
- `fix-docker-auth` - ✗ Abandoned (approach didn't work)
- `buildx-multiplatform` - ✗ Abandoned (switched to different strategy)
- `direct-push-test` - ⧖ Pending
- `cloud-build-integration` - ⧖ Active
```

### Benefits

1. **Naming guidance** - Quick check if a pace name is already taken
2. **Context preservation** - See what's been tried and why it was abandoned
3. **Progress visibility** - Clear record of work evolution throughout heat
4. **Session continuity** - Easy to resume after breaks by reviewing pace history

### Implementation

Update JJ heat management skills (`/jja-pace-new`, `/jja-pace-wrap`, `/jja-pace-arm`) to:
1. Maintain the transcript section at heat file top
2. Add new pace to transcript when created (status: Pending)
3. Update status when pace is wrapped (Finished) or explicitly abandoned
4. Preserve abandoned pace entries rather than deleting them

### Context

Identified during active heat work where pace iteration and abandonment is common, 2025-12-31.

## tabtarget-simplify-and-batch-create
Standardize tabtarget contents and enable batch creation/scrubbing.

### Problem

Tabtarget files have inconsistent structure and patterns. Creating or updating multiple tabtargets requires multiple operations, making it tedious to maintain consistency across a workbench's tabtargets.

### Proposed Solution

1. **Standardize tabtarget contents** - Define simple, consistent structure for all tabtarget files
2. **Variable-args tabtarget creator** - Update the tabtarget creator to accept:
   - First arg: launcher name (required)
   - Remaining args: any number of tabtarget specifications to create
3. **Batch operations** - Enable Claude to create/scrub all tabtargets with one command line

### Example Usage

```bash
# Create multiple tabtargets for rbw workbench in one command
tt/buw-tc.CreateTabTarget.sh rbw \
    "PC:PayorDepotCreate" \
    "PD:PayorDepotDestroy" \
    "lD:ListDepots" \
    "GD:GovernorDirectorCreate" \
    "GR:GovernorRetrieverCreate"
```

### Benefits

- **Consistency** - All tabtargets follow same structure automatically
- **Efficiency** - Create/update many tabtargets in one operation
- **Maintainability** - Easy to scrub all tabtargets when patterns change
- **Documentation** - Single command shows all tabtargets for a workbench

### Context

Identified 2025-12-31 during tabtarget maintenance work.

## jj-persistent-heat-selection
Store currently selected heat in uncommitted local file for seamless heat switching.

### Problem

Currently, heat selection isn't persistent across sessions. When running `/jja-heat-saddle` or other heat operations, you need to specify which heat you're working on each time, or the system needs to infer it from context.

### Proposed Solution

1. **Local state file** - Store currently selected heat in an uncommitted local file (e.g., `.claude/jjm/.current_heat` - gitignored)
2. **Heat selection commands** - Create tabtargets or slash commands to choose/switch the active heat:
   - `/jja-heat-select <heat-name>` or `tt/jjk-hs.HeatSelect.sh <heat-name>`
   - Lists available heats if no argument provided
3. **Implicit heat usage** - Update `/jja-heat-saddle` and other heat operations to use the selected heat from local file if no heat is explicitly specified

### Example Workflow

```bash
# Select a heat (persists across sessions)
/jja-heat-select cloud-first-light

# Later sessions just use the selected heat automatically
/jja-heat-saddle  # uses cloud-first-light from .current_heat
/jja-pace-new     # operates on cloud-first-light
/jja-pace-wrap    # operates on cloud-first-light

# Switch to different heat
/jja-heat-select dockerize-bashize-proto-bottle
```

### Benefits

- **Session continuity** - Heat selection persists across Claude Code sessions
- **Reduced friction** - No need to specify heat name repeatedly
- **Explicit switching** - Clear command to change active heat
- **Backward compatible** - Can still specify heat explicitly when needed

### Implementation Details

- File location: `.claude/jjm/.current_heat` (single line containing heat name)
- Add to `.gitignore` - this is workstation-local state, not repo state
- Validate heat exists when reading from file (handle case where heat was deleted/retired)
- Fall back to inferring heat or prompting if file missing/invalid

### Context

Identified 2025-12-31 during discussion about JJ workflow improvements.

## bcg-three-model-review-heat
Create heat to compare all three Claude models (Opus, Sonnet, Haiku) reviewing bash scripts against BCG standards.

### Objective

Assess how well each Claude incarnation (Opus 4.5, Sonnet 4.5, Haiku 4.0) performs BCG (Bash Console Guide) compliance reviews on project bash scripts, then compare their findings and effectiveness.

### Methodology

1. **Pre-screening with shellcheck** - Run shellcheck first to establish baseline mechanical issues (fairness - don't penalize models for catching things shellcheck already finds)
2. **Independent reviews** - Have each model review the same bash files against BCG standards:
   - Opus 4.5 review
   - Sonnet 4.5 review
   - Haiku 4.0 review
3. **Compare findings** - Analyze differences in:
   - What issues each model identified
   - False positives (flagged non-issues)
   - Missed issues (false negatives)
   - Quality of suggested fixes
   - Understanding of BCG patterns and principles
4. **Meta-assessment** - Evaluate each model's performance on:
   - Accuracy (correct identification of BCG violations)
   - Completeness (thoroughness of review)
   - Practicality (usefulness of recommendations)
   - Cost-effectiveness (quality per token/dollar)

### Scope Options

- **Full project** - Review all bash scripts in Tools/
- **Representative sample** - Select diverse scripts (BUK utils, RBW operations, workbenches, tabtargets)
- **Targeted files** - Focus on scripts that likely have BCG issues

### Deliverables

- Review reports from each model (stored in heat directory)
- Comparison matrix showing what each model caught
- Assessment memo on relative strengths/weaknesses of each model for BCG review work
- Recommendations for which model to use for different review scenarios

### Benefits

- **Improve codebase** - Get comprehensive BCG review of bash scripts
- **Model selection guidance** - Learn which model is best for bash review work
- **BCG refinement** - Identify ambiguities in BCG that cause model disagreement
- **Quality baseline** - Establish expected review quality for future automated checks

### Context

Identified 2025-12-31. All three Claude models (Opus, Sonnet, Haiku) are available via model parameter in Task/agent tools, making this experiment practical.

## workbench-testbench-autodoc
Make workbench and testbench facilities self-documenting from the command line.

### Problem

Tabtarget-roots map to bash functions, but there's no easy way to discover:
1. **What tabtargets are available** - Without looking at filesystem or reading code
2. **What parameters they accept** - Which have tokens, what those tokens mean
3. **Context-specific navigation** - Given a nameplate, what commands work with it? Given a command, what nameplates are available?

Currently you need to:
- Browse `tt/` directory to see what exists
- Read tabtarget source to understand parameters
- Grep through code to find parameter relationships

### Proposed Solution

Add self-documentation capabilities to workbench/testbench:

**1. Tabtarget listing with descriptions**
```bash
tt/buw-ll.ListLaunchers.sh          # Show all available tabtargets
tt/rbw-ll.ListLaunchers.sh rbw       # Show RBW-specific tabtargets
```

**2. Parameter help for token-based tabtargets**
```bash
tt/rbw-GD.GovernorDirectorCreate.sh --help
# Output:
# Creates a Director service account in the Governor project
# Usage: tt/rbw-GD.GovernorDirectorCreate.sh <NAMEPLATE>
# Example: tt/rbw-GD.GovernorDirectorCreate.sh proto
```

**3. Context-aware discovery**
```bash
# Given a nameplate, show available commands
tt/rbw-nc.NameplateCommands.sh proto
# Output: PC, PD, GD, GR, fB, fD, etc.

# Given a command pattern, show compatible nameplates
tt/rbw-cn.CommandNameplates.sh GD
# Output: proto, pluml, nsproto, etc.
```

**4. Function mapping documentation**
```bash
# Show which bash function each tabtarget invokes
tt/rbw-fm.FunctionMap.sh
# Output:
# tt/rbw-PC.PayorDepotCreate.sh → rbgp_depot_create()
# tt/rbw-GD.GovernorDirectorCreate.sh → rbgg_director_create()
```

### Implementation Hints

- Tabtargets could embed structured comments for parsing:
  ```bash
  # @description: Creates a Director service account
  # @usage: <NAMEPLATE>
  # @function: rbgg_director_create
  ```
- Or maintain central registry/manifest that maps tabtargets to metadata
- Help flags could be handled at workbench layer (intercept `--help` before dispatch)
- Context discovery might query regime files or scan nameplate definitions

### Benefits

- **Discoverability** - Find available operations without filesystem browsing
- **Self-documentation** - Understand parameters without reading source
- **Context navigation** - Explore nameplate/command relationships interactively
- **Onboarding** - New developers can explore tooling from command line
- **Tooling foundation** - Enables tab completion, validation, automated help generation

### Context

Identified 2025-12-31 during discussion about making workbench/testbench facilities more discoverable and user-friendly.

## cloud-build-manifest
Track successful cloud build metadata in local JSON manifest.

### Motivation

After running cloud builds, useful information is scattered or lost:
- What was the latest successful build image name/tag?
- How long did the build take (for duration expectations)?
- When was the last successful build for a given nameplate?
- Has build duration changed significantly (performance regression detection)?

Currently this requires:
- Querying GCP APIs to find latest images
- No historical record of build durations
- Manual tracking of what's been built

### Proposed Solution

Maintain a local JSON manifest (`.claude/rbw_build_manifest.json` or similar) that records successful cloud build metadata:

```json
{
  "builds": [
    {
      "nameplate": "proto",
      "timestamp": "2025-12-30T08:04:56Z",
      "image_name": "us-west1-docker.pkg.dev/rbwg-d-proto-251230080456/rbwd-proto/bottle:latest",
      "build_duration_seconds": 127,
      "build_id": "abc123-def456-...",
      "depot_project": "rbwg-d-proto-251230080456"
    },
    {
      "nameplate": "proto",
      "timestamp": "2025-12-29T14:22:13Z",
      "image_name": "us-west1-docker.pkg.dev/rbwg-d-proto-251229142213/rbwd-proto/bottle:latest",
      "build_duration_seconds": 132,
      "build_id": "xyz789-uvw012-...",
      "depot_project": "rbwg-d-proto-251229142213"
    }
  ]
}
```

**Operations:**
- `rbf_build()` appends entry on successful build
- Query utilities to find latest build for nameplate
- Calculate average/median build duration for expectations
- Detect anomalies (build took 2x normal duration)

### Benefits

- **Quick reference** - Latest image name without API queries
- **Duration expectations** - Know how long builds should take
- **Performance tracking** - Detect build slowdowns over time
- **History** - See build patterns across development sessions
- **Offline access** - Build metadata available without GCP connectivity

### Implementation with jq

Use jq for all manifest operations:

```bash
# Append new build record
jq --arg nameplate "$nameplate" \
   --arg timestamp "$timestamp" \
   --arg image "$image_name" \
   --argjson duration "$duration" \
   '.builds += [{nameplate: $nameplate, timestamp: $timestamp, image_name: $image, build_duration_seconds: $duration}]' \
   .claude/rbw_build_manifest.json > /tmp/manifest.json && mv /tmp/manifest.json .claude/rbw_build_manifest.json

# Get latest build for nameplate
jq -r --arg np "$nameplate" '.builds | map(select(.nameplate == $np)) | sort_by(.timestamp) | .[-1]' .claude/rbw_build_manifest.json

# Calculate average build duration for nameplate
jq --arg np "$nameplate" '[.builds[] | select(.nameplate == $np) | .build_duration_seconds] | add / length' .claude/rbw_build_manifest.json
```

### Scope Considerations

- **Local only** - Not checked into git (add to .gitignore), station-specific state
- **Per-nameplate tracking** - Multiple nameplates tracked independently
- **Build success only** - Only record successful builds, failures don't pollute data
- **Optional cleanup** - Maybe prune old entries (keep last N per nameplate)

### Context

Identified 2025-12-31. jq for the win - perfect tool for manipulating build metadata JSON.

## payor-install-rbrp-check
Add RBRP value validation and status display to payor_install completion.

### Problem

After payor_install completes, user is shown a list of "Configuration required in rbrp.env" values but no indication of whether current values are correct. User must manually compare values.

### Proposed Improvement

At completion, display checklist with guide colors showing:
- Which RBRP values already match the OAuth JSON (green checkmark)
- Which RBRP values need manual update (yellow warning)
- Clear todo list of what remains to configure

### Research Needed

- Is there an API way to validate billing account ID is correct/accessible?
- Can we verify billing account is linked to payor project?

### Example Output

```
Configuration Status:
  ✓ RBRP_PAYOR_PROJECT_ID=rbwg-p-251228075220 (matches)
  ✓ RBRP_OAUTH_CLIENT_ID=297222692580-... (matches)
  ⚠ RBRP_BILLING_ACCOUNT_ID - verify manually in Cloud Console
```

### Context

Identified 2026-01-01 during exercise-payor-refresh pace in cloud-first-light heat.

## utility-dependency-hunt
Conduct granular audit of all external utility dependencies across Recipe Bottle bash scripts.

### Objective

Identify every external command/utility that Recipe Bottle bash scripts depend on, at granular level - not just package names like "coreutils" but specific commands like `cat`, `grep`, `sort`, `jq`, etc.

### Why Granular Matters

- **Minimal containers** - Know exactly what to install in minimal base images
- **Portability** - Understand which utilities might differ between Linux/macOS/BSD
- **Documentation** - Clear prerequisites for new developers
- **Installation scripts** - Can generate precise dependency lists
- **Version requirements** - Some utilities need specific versions for certain flags

### Methodology

1. **Extract all external commands** - Parse all `.sh` files to find:
   - Direct command invocations (`cat`, `grep`, `jq`, etc.)
   - Commands in backticks or `$(...)`
   - Pipe chains
   - Commands passed to `bash -c` or similar
2. **Categorize by source**:
   - POSIX standard (available everywhere)
   - GNU coreutils (specific utilities: `cat`, `sort`, `head`, `tail`, `cut`, `tr`, `wc`, etc.)
   - External packages (`jq`, `yq`, `docker`, `podman`, `gcloud`, `gh`, etc.)
   - Bash built-ins (document for clarity even though always available)
3. **Note usage patterns**:
   - Which flags/options are used (some are GNU-specific)
   - Which scripts use which utilities
   - Critical path vs. optional utilities
4. **Create dependency manifest** - Document with:
   - Full list of utilities by category
   - Installation commands for each platform (apt, brew, etc.)
   - Version requirements if any
   - Alternative utilities where applicable

### Example Output Format

```markdown
## Core POSIX Utilities
- `cat` - used in: 47 scripts
- `grep` - used in: 63 scripts (WARNING: uses -P flag, requires GNU grep)
- `sort` - used in: 12 scripts

## GNU Coreutils (Linux standard, install on macOS)
- `timeout` (gtimeout on macOS) - used in: rbgjb scripts
- `base64` - used in: OAuth scripts
- `date` - used in: timestamp generation (uses GNU-specific +%s%N)

## External Packages
- `jq` 1.6+ - JSON processing - used in: all GCP API scripts
- `yq` - YAML processing - used in: buildx scripts
- `docker` or `podman` - container runtime - critical path
- `gcloud` - GCP CLI - used in: all RBW operations
- `gh` - GitHub CLI - used in: PR creation
- `shellcheck` - linting - development only

## Platform-Specific Notes
- macOS requires `brew install coreutils` for GNU timeout
- Linux native has all GNU coreutils
```

### Benefits

- **Clear prerequisites** - Know exactly what to install
- **Container optimization** - Minimal image builds with precise dependencies
- **Portability planning** - Identify GNU-specific vs POSIX patterns
- **Onboarding docs** - Precise setup instructions for new developers
- **Abstraction opportunities** - Identify where wrappers could handle platform differences

### Tools to Build/Use

Could create a utility scanner script that:
1. Parses all bash files with regex/grep patterns
2. Extracts command names from various contexts
3. Filters out functions (internal) vs utilities (external)
4. Generates categorized report

### Context

Identified 2025-12-31. Especially relevant for container builds and cross-platform portability (macOS development, Linux production).
=======
## rbw-rbob-function-review
Review whether workbench functions should move to RBOB module.

### Functions to Review

- `rbw_cmd_local_build()` - builds recipes locally with docker. Currently in workbench but could be `rbob_local_build` since it's container image creation related to bottle operation.
- Future connect/stop implementations - already planned to go to RBOB, but verify pattern is consistent.

### Questions

1. Is local recipe build part of "bottle orchestration" (RBOB) or general "workbench" utility?
2. Should RBOB handle all container image operations, or just runtime lifecycle?
3. What's the clean separation between workbench (routing/config loading) and RBOB (container operations)?

### Context

Emerged during RBOB BCG modernization pace, 2025-12-30. Deferred to keep pace focused on BCG compliance.

## rbw-podman-vm-migration
Migrate podman VM lifecycle from Makefile to bash, enabling RBRN_RUNTIME=podman support.

### Goal

Complete the bash migration by implementing podman VM machinery, making the architecture fully runtime-agnostic. After this heat, users can choose Docker (no VM) or Podman (with VM) via nameplate configuration.

### Scope: Makefile Rules to Migrate

**VM Lifecycle** (rbp.podman.mk):
- `rbp_podman_machine_start_rule` (lines 181-201) - VM startup, version logging
- `rbp_podman_machine_stop_rule` (lines 203-206) - VM shutdown
- `rbp_podman_machine_nuke_rule` (lines 208-213) - VM removal
- `rbp_check_connection` (lines 215-218) - connection validation

**VM Image Management** (rbp.podman.mk, marked DEFERRED/BUGGY):
- `rbp_stash_check_rule` (lines 62-107) - VM image acquisition and validation
- `rbp_stash_update_rule` (lines 138-179) - Pin to controlled version in registry

**Makefile Wrappers** (rbw.workbench.mk):
- `rbw-a.%` (line 79) - Start VM and login to registry
- `rbw-z.%` (line 82) - Stop VM
- `rbw-Z.%` (line 85) - Nuke VM
- `rbw-c.%`, `rbw-m.%`, `rbw-f.%`, `rbw-i.%`, `rbw-N.%`, `rbw-e.%` (lines 98-116) - VM management operations

**Variables to Abstract**:
- `RBM_MACHINE`, `RBM_CONNECTION` - machine name and connection params (rbp.podman.mk:25-26)
- `zRBM_PODMAN_SSH_CMD`, `zRBM_PODMAN_SHELL_CMD` - SSH execution (rbp.podman.mk:37-38)
- `zRBM_EXPORT_ENV` - environment rollup for VM exec (rbp.podman.mk:29-34)

### Architecture Decisions

**Module Structure**:
- Create `rbpv_PodmanVM.sh` (Podman VM lifecycle) following BCG kindle/sentinel pattern
- Add `rbpv_cli.sh` for direct invocation (info, start, stop, nuke commands)
- Extend `rbw_workbench.sh` to route VM commands when `RBRN_RUNTIME=podman`

**Configuration**:
- Add VM parameters to `rbrr_regime.sh` (machine name, connection, image pinning)
- Or create separate `rbrp.env` (Podman regime) if VM config is independent of repo
- Document in RBRR spec (or new spec if separate regime)

**Runtime Abstraction**:
- `rbw_runtime_cmd()` already exists - extend for VM-aware podman invocation
- VM lifecycle becomes prerequisite for podman runtime operations
- Docker operations skip VM lifecycle entirely (no-op)

### Key Technical Challenges

**Bridge Observation**:
- `rbo.observe.sh` uses `podman machine ssh` to capture bridge traffic
- No Docker equivalent - Docker Desktop doesn't expose VM bridge
- Options:
  1. Make bridge capture podman-only (document limitation)
  2. Create diagnostic container with network_mode:host on Docker
  3. Accept bridge observation unavailable on Docker runtime

**VM Image Pinning**:
- Current stash machinery is marked BUGGY/DEFERRED
- Do we implement controlled version pinning, or defer to future heat?
- Minimum viable: hardcode recent stable image, document manual update process

**Connection Validation**:
- `rbp_check_connection` validates VM is reachable before operations
- Integrate into `rbob_start()` and other operations when runtime=podman
- Graceful error if VM isn't running (suggest `rbw-vm-start`)

### Testing Strategy

**Vertical Slice on nsproto**:
- Update `rbrn_nsproto.env`: `RBRN_RUNTIME=podman`
- Implement VM lifecycle in bash
- Migrate one tabtarget at a time (start, connect, test, stop)
- Validate identical behavior to Docker

**Full Validation**:
- All three nameplates (nsproto, srjcl, pluml) pass tests with podman runtime
- Document runtime differences (--internal network flag, ICMP behavior)
- Ensure runtime can be switched per nameplate (mixed environment)

### Deferred to Future

**Batch Operations**:
- Parallel test execution (`rbw-tb.%`, `rbw-ta.%`) still deferred
- Focus on getting podman runtime working, not batch automation

**VM Image Registry**:
- Full stash/pin machinery may be deferred again if too complex
- Document manual image update process as interim solution

### Success Criteria

1. All three nameplates work with `RBRN_RUNTIME=podman`
2. All tests pass (22 nsproto, 3 srjcl, 5 pluml)
3. VM lifecycle managed via bash (start, stop, nuke, connection check)
4. No Makefile rules remaining (except possibly deferred stash/pin)
5. Documentation updated in RBRR or new spec

### Context

Deferred from dockerize-bashize-proto-bottle heat (jjh_b251229), completed 2025-12-31. Docker runtime fully validated; podman runtime is natural next step to complete the architecture vision.
>>>>>>> 7e06111f
<|MERGE_RESOLUTION|>--- conflicted
+++ resolved
@@ -585,7 +585,6 @@
 
 Identified 2025-12-30 during VSLK workspace reorganization discussion.
 
-<<<<<<< HEAD
 ## buw-shellcheck-tabtarget
 Create a tabtarget to run shellcheck on all bash files in the repository.
 
@@ -1140,7 +1139,7 @@
 ### Context
 
 Identified 2025-12-31. Especially relevant for container builds and cross-platform portability (macOS development, Linux production).
-=======
+
 ## rbw-rbob-function-review
 Review whether workbench functions should move to RBOB module.
 
@@ -1259,5 +1258,4 @@
 
 ### Context
 
-Deferred from dockerize-bashize-proto-bottle heat (jjh_b251229), completed 2025-12-31. Docker runtime fully validated; podman runtime is natural next step to complete the architecture vision.
->>>>>>> 7e06111f
+Deferred from dockerize-bashize-proto-bottle heat (jjh_b251229), completed 2025-12-31. Docker runtime fully validated; podman runtime is natural next step to complete the architecture vision.